#!/usr/bin/env python
"""TurbineDAQ main app module."""

from __future__ import division, print_function
from PyQt5 import QtCore, QtGui
from PyQt5.QtGui import *
from PyQt5.QtCore import *
from PyQt5.QtWidgets import *
import numpy as np
from acspy import acsc
from modules import daqtasks
from modules import vectasks
from modules import runtypes
from modules.mainwindow import *
import json
import guiqwt
import time
import os
import platform
import subprocess
from pxl import timeseries as ts
import shutil
import pandas as pd
import scipy.interpolate

fluid_params = {"rho": 1000.0}
abort_on_bad_vecdata = True


class MainWindow(QMainWindow):
    badvecdata = QtCore.pyqtSignal()

    def __init__(self, parent=None):
        QMainWindow.__init__(self)
        self.ui = Ui_MainWindow()
        self.ui.setupUi(self)

        # Create time vector
        self.t = np.array([])
        self.time_last_run = time.time()

        # Some operating parameters
        self.plot_len_sec = 30.0
        self.monitoracs = False
        self.monitorni = False
        self.monitorvec = False
        self.monitorfbg = False
        self.monitorodisi = False
        self.run_in_progress = False
        self.test_plan_loaded = False
        self.autoprocess = True
        self.enabled_axes = {}
        self.test_plan = {}
        self.turbinetow = None

        # Add file path combobox to toolbar
        self.line_edit_wdir = QLineEdit()
        self.ui.toolBar_directory.addWidget(self.line_edit_wdir)
        self.wdir = "C:\\temp"
        self.line_edit_wdir.setText("C:\\temp")
        self.toolbutton_wdir = QToolButton()
        self.ui.toolBar_directory.addWidget(self.toolbutton_wdir)
        self.toolbutton_wdir.setIcon(QIcon(":icons/folder_yellow.png"))

        # Add labels to status bar
        self.add_labels_to_statusbar()
        # Read in and apply settings from last session
        self.load_settings()
        # Create timers
        self.timer = QtCore.QTimer()
        self.plot_timer = QtCore.QTimer()
        # Connect to controller
        self.connect_to_controller()
        # Import test plan
        self.import_test_plan()
        # Read turbine, vectrino, fbg, and odisi properties
        self.read_turbine_properties()
        self.read_vectrino_properties()
        self.read_fbg_properties()
        self.read_odisi_properties()
        # Initialize plots
        self.initialize_plots()
        # Add checkboxes to ACS table widget
        self.add_acs_checkboxes()
        # Connect signals and slots
        self.connect_sigs_slots()
        # Return to last section in test plan if possible
        if "Last section index" in self.settings:
            try:
                self.ui.comboBox_testPlanSection.setCurrentIndex(
                    self.settings["Last section index"]
                )
            except:
                print("Previous test plan section index does not exist")
                pass
        # Start timers
        self.timer.start(200)
        self.plot_timer.start(100)
        # Remember FBG dock widget visibility from last session
        if "FBG visible" in self.settings:
            self.ui.dockWidget_FBG.setVisible(self.settings["FBG visible"])
            self.ui.actionFBG.setChecked(self.settings["FBG visible"])
        else:
            self.ui.dockWidget_FBG.close()
            self.ui.actionFBG.setChecked(False)
        # Remember ODiSI dock widget visibility from last session
        if "ODiSI visible" in self.settings:
            self.ui.dockWidget_ODiSI.setVisible(self.settings["ODiSI visible"])
            self.ui.actionODiSI.setChecked(self.settings["ODiSI visible"])
        else:
            self.ui.dockWidget_ODiSI.close()
            self.ui.actionODiSI.setChecked(False)
		# Remember Lateral Force dock widget visibility from last session
        if "Lateral forces visible" in self.settings:
            self.ui.dockWidget_LF.setVisible(self.settings["Lateral forces visible"])
            self.ui.actionLF.setChecked(self.settings["Lateral forces visible"])
        else:
            self.ui.dockWidget_LF.close()
            self.ui.actionLF.setChecked(False)
        # Remember Vectrino dock widget visibility from last session
        if "Vectrino visible" in self.settings:
            self.ui.dockWidgetVectrino.setVisible(
                self.settings["Vectrino visible"]
            )
            self.ui.actionVectrino_View.setChecked(
                self.settings["Vectrino visible"]
            )

    def load_settings(self):
        """Loads settings from JSON file."""
        self.pcid = platform.node()
        try:
            with open("settings/settings.json", "r") as fn:
                self.settings = json.load(fn)
        except IOError:
            self.settings = {}
        if "Last PC name" in self.settings:
            if self.settings["Last PC name"] == self.pcid:
                if "Last working directory" in self.settings:
                    if os.path.isdir(self.settings["Last working directory"]):
                        self.wdir = self.settings["Last working directory"]
                        self.line_edit_wdir.setText(self.wdir)
                if "Last window location" in self.settings:
                    self.move(
                        QtCore.QPoint(
                            self.settings["Last window location"][0],
                            self.settings["Last window location"][1],
                        )
                    )
        if "Last size" in self.settings:
            oldheight = self.settings["Last size"][0]
            oldwidth = self.settings["Last size"][1]
            self.resize(oldwidth, oldheight)
        if "Last tab index" in self.settings:
            self.ui.tabWidgetMode.setCurrentIndex(
                self.settings["Last tab index"]
            )
        if "Shakedown tow speed" in self.settings:
            val = self.settings["Shakedown tow speed"]
            self.ui.doubleSpinBox_singleRun_U.setValue(val)
        if "Shakedown radius" in self.settings:
            val = self.settings["Shakedown radius"]
            self.ui.doubleSpinBox_turbineRadius.setValue(val)
        if "Shakedown height" in self.settings:
            val = self.settings["Shakedown height"]
            self.ui.doubleSpinBox_turbineHeight.setValue(val)
        if "Shakedown TSR" in self.settings:
            val = self.settings["Shakedown TSR"]
            self.ui.doubleSpinBox_singleRun_tsr.setValue(val)
        if "Shakedown y/R" in self.settings:
            val = self.settings["Shakedown y/R"]
            self.ui.doubleSpinBox_singleRun_y_R.setValue(val)
        if "Shakedown z/H" in self.settings:
            val = self.settings["Shakedown z/H"]
            self.ui.doubleSpinBox_singleRun_z_H.setValue(val)
        if "Shakedown Vectrino" in self.settings:
            val = self.settings["Shakedown Vectrino"]
            self.ui.checkBox_singleRunVectrino.setChecked(val)
        if "Shakedown FBG" in self.settings:
            val = self.settings["Shakedown FBG"]
            self.ui.checkBox_singleRunFBG.setChecked(val)
        if "Shakedown ODiSI" in self.settings:
            val = self.settings["Shakedown ODiSI"]
            self.ui.checkBox_singleRunODiSI.setChecked(val)
        if "Shakedown lateral forces" in self.settings:
            val = self.settings["Shakedown lateral forces"]
            self.ui.checkBox_singleRunLF.setChecked(val)
	


    def read_turbine_properties(self):
        """Reads turbine properties from `Config/turbine_properties.json` in
        the experiment's working directory."""
        fpath = os.path.join(self.wdir, "Config", "turbine_properties.json")
        try:
            with open(fpath) as f:
                self.turbine_properties = json.load(f)
            print("Turbine properties loaded")
        except IOError:
            print("No turbine properties file found")
            self.turbine_properties = {"RVAT": {"radius": 0.5, "height": 1.0}}
        # Calculate radius if only diameter supplied and vice versa
        for turbine in self.turbine_properties:
            if not "radius" in self.turbine_properties[turbine]:
                self.turbine_properties[turbine]["radius"] = (
                    self.turbine_properties[turbine]["diameter"] / 2
                )
            if not "diameter" in self.turbine_properties[turbine]:
                self.turbine_properties[turbine]["diameter"] = (
                    self.turbine_properties[turbine]["radius"] * 2
                )

    def read_vectrino_properties(self):
        fpath = os.path.join(self.wdir, "Config", "vectrino_properties.json")
        try:
            with open(fpath) as f:
                vecprops = json.load(f)
                self.vec_salinity = vecprops["salinity"]
            print("Vectrino properties loaded")
        except IOError:
            self.vec_salinity = 0.0

    def read_fbg_properties(self):
        fpath = os.path.join(self.wdir, "Config", "fbg_properties.json")
        try:
            with open(fpath) as f:
                self.fbg_properties = json.load(f)
            print("FBG properties loaded")
        except IOError:
            self.fbg_properties = {}

    def read_odisi_properties(self):
        fpath = os.path.join(self.wdir, "Config", "odisi_properties.json")
        try:
            with open(fpath) as f:
                self.odisi_properties = json.load(f)
            print("ODiSI properties loaded")
        except IOError:
            self.odisi_properties = {}

    def is_run_done(self, section, number):
        """Look as subfolders to determine progress of experiment."""
        runpath = os.path.join(self.wdir, "Data", "Raw", section, str(number))
        if os.path.isdir(runpath) and "metadata.json" in os.listdir(runpath):
            return True
        else:
            return False

    def is_section_done(self, section):
        """Detects if a test plan section is done."""
        done = True
        for nrun in self.test_plan[section]["run"]:
            if not self.is_run_done(section, nrun):
                done = False
        return done

    def import_test_plan(self):
        """Imports test plan from CSVs in "Test plan" subdirectory"""
        tpdir = os.path.join(self.wdir, "Config", "Test plan")
        self.test_plan_loaded = False
        self.test_plan = {}
        self.test_plan_sections = []
        self.test_plan_runs = []
        if os.path.isdir(tpdir):
            test_plan_files = os.listdir(os.path.join(tpdir))
            for f in test_plan_files:
                if ".csv" in f:
                    self.test_plan[f.replace(".csv", "")] = pd.read_csv(
                        os.path.join(tpdir, f)
                    )
                    self.test_plan_sections.append(f.replace(".csv", ""))
        if not self.test_plan:
            """Clear everything from table widget. Doesn't work right now."""
            self.ui.tableWidgetTestPlan.clearContents()
            print("No test plan found in working directory")
        else:
            # Set combobox items to reflect test plan sections
            self.ui.comboBox_testPlanSection.clear()
            self.ui.comboBox_process_section.clear()
            self.ui.comboBox_testPlanSection.addItems(self.test_plan_sections)
            self.ui.comboBox_process_section.addItem("Shakedown")
            self.ui.comboBox_process_section.addItems(self.test_plan_sections)
            self.test_plan_loaded = True
            print("Test plan loaded")
            self.test_plan_into_table()

    def test_plan_into_table(self):
        """Takes test plan values and puts them in table widget"""
        section = str(self.ui.comboBox_testPlanSection.currentText())
        if section in self.test_plan:
            paramlist = list(self.test_plan[section].columns)
            self.ui.tableWidgetTestPlan.setColumnCount(len(paramlist) + 1)
            self.ui.tableWidgetTestPlan.setHorizontalHeaderLabels(
                paramlist + ["Done?"]
            )
            self.ui.tableWidgetTestPlan.setRowCount(
                len(self.test_plan[section][paramlist[0]])
            )
            for i in range(len(paramlist)):
                itemlist = self.test_plan[section][paramlist[i]]
                for n in range(len(itemlist)):
                    self.ui.tableWidgetTestPlan.setItem(
                        n, i, QTableWidgetItem(str(itemlist[n]))
                    )
                    # Check if run is done
                    if str(section).lower() != "top level":
                        isdone = self.is_run_done(section, n)
                        if isdone:
                            self.ui.tableWidgetTestPlan.setItem(
                                n, i + 1, QTableWidgetItem("Yes")
                            )
                            for j in range(i + 2):
                                self.ui.tableWidgetTestPlan.item(
                                    n, j
                                ).setForeground(QtCore.Qt.darkGreen)
                                self.ui.tableWidgetTestPlan.item(
                                    n, j
                                ).setBackground(QtCore.Qt.lightGray)
                        else:
                            self.ui.tableWidgetTestPlan.setItem(
                                n, i + 1, QTableWidgetItem("No")
                            )
                    elif str(section).lower() == "top level":
                        self.update_sections_done()
                    self.ui.tableWidgetTestPlan.item(n, i).setTextAlignment(
                        QtCore.Qt.AlignCenter
                    )
                    self.ui.tableWidgetTestPlan.item(
                        n, i + 1
                    ).setTextAlignment(QtCore.Qt.AlignCenter)
            # Set column widths
            self.ui.tableWidgetTestPlan.setColumnWidth(0, 31)
            self.ui.tableWidgetTestPlan.setColumnWidth(len(paramlist), 43)

    def update_sections_done(self):
        for n in range(self.ui.tableWidgetTestPlan.rowCount()):
            #            section_type = str(self.ui.tableWidgetTestPlan.item(n, 0).text())
            #            section_u = str(self.ui.tableWidgetTestPlan.item(n, 0).text())
            #            print section_u
            #            section = section_type + "-" + section_u
            #            isdone = self.is_section_done(section)
            #            print section
            isdone = None
            if isdone:
                text = QTableWidgetItem("Yes")
            elif isdone == None:
                text = QTableWidgetItem("Maybe")
            else:
                text = QTableWidgetItem("No")
            self.ui.tableWidgetTestPlan.setItem(n + 1, -1, text)

    def add_acs_checkboxes(self):
        """Add checkboxes for axes being enabled."""
        self.checkbox_tow_axis = QCheckBox()
        self.checkbox_turbine_axis = QCheckBox()
        self.checkbox_y_axis = QCheckBox()
        self.checkbox_z_axis = QCheckBox()
        # Tow axis checkbox widget centering
        widget_tow = QWidget()
        layout_tow = QHBoxLayout(widget_tow)
        layout_tow.addWidget(self.checkbox_tow_axis)
        layout_tow.setAlignment(QtCore.Qt.AlignCenter)
        layout_tow.setContentsMargins(0, 0, 0, 0)
        widget_tow.setLayout(layout_tow)
        # Turbine axis checkbox widget centering
        widget_turbine = QWidget()
        layout_turbine = QHBoxLayout(widget_turbine)
        layout_turbine.addWidget(self.checkbox_turbine_axis)
        layout_turbine.setAlignment(QtCore.Qt.AlignCenter)
        layout_turbine.setContentsMargins(0, 0, 0, 0)
        widget_turbine.setLayout(layout_turbine)
        # y axis checkbox widget centering
        widget_y = QWidget()
        layout_y = QHBoxLayout(widget_y)
        layout_y.addWidget(self.checkbox_y_axis)
        layout_y.setAlignment(QtCore.Qt.AlignCenter)
        layout_y.setContentsMargins(0, 0, 0, 0)
        widget_y.setLayout(layout_y)
        # z axis checkbox widget centering
        widget_z = QWidget()
        layout_z = QHBoxLayout(widget_z)
        layout_z.addWidget(self.checkbox_z_axis)
        layout_z.setAlignment(QtCore.Qt.AlignCenter)
        layout_z.setContentsMargins(0, 0, 0, 0)
        widget_z.setLayout(layout_z)
        self.ui.tableWidget_acs.setCellWidget(0, 1, widget_tow)
        self.ui.tableWidget_acs.setCellWidget(1, 1, widget_turbine)
        self.ui.tableWidget_acs.setCellWidget(2, 1, widget_y)
        self.ui.tableWidget_acs.setCellWidget(3, 1, widget_z)

    def connect_sigs_slots(self):
        """Connect signals to appropriate slots."""
        self.toolbutton_wdir.clicked.connect(self.on_tbutton_wdir)
        self.ui.actionQuit.triggered.connect(self.close)
        self.timer.timeout.connect(self.on_timer)
        self.plot_timer.timeout.connect(self.on_plot_timer)
        self.ui.actionMonitor_Vectrino.triggered.connect(self.on_monitor_vec)
        self.ui.actionMonitor_NI.triggered.connect(self.on_monitor_ni)
        self.ui.actionMonitor_FBG.triggered.connect(self.on_monitor_fbg)
        self.ui.actionMonitor_ODiSI.triggered.connect(self.on_monitor_ODiSI)
        self.ui.actionMonitor_LF.triggered.connect(self.on_monitor_ni)
        self.ui.actionStart.triggered.connect(self.on_start)
        self.ui.actionAbort.triggered.connect(self.on_abort)
        self.ui.actionImportTestPlan.triggered.connect(self.import_test_plan)
        self.ui.comboBox_testPlanSection.currentIndexChanged.connect(
            self.test_plan_into_table
        )
        self.ui.tabWidgetMode.currentChanged.connect(self.on_tab_change)
        self.ui.comboBox_testPlanSection.currentIndexChanged.connect(
            self.on_section_change
        )
        self.ui.actionMonitor_ACS.triggered.connect(self.on_monitor_acs)
        self.ui.toolButtonOpenSection.clicked.connect(
            self.on_open_section_folder
        )
        self.ui.actionHome_Tow.triggered.connect(self.on_home_tow)
        self.ui.toolButtonOpenShakedown.clicked.connect(self.on_open_shakedown)
        self.ui.actionHome_Turbine.triggered.connect(self.on_home_turbine)
        self.ui.actionHome_y.triggered.connect(self.on_home_y)
        self.ui.actionHome_z.triggered.connect(self.on_home_z)
        self.ui.commandLinkButton_process.clicked.connect(self.on_process)
        self.badvecdata.connect(self.on_badvecdata)
        self.checkbox_tow_axis.clicked.connect(self.on_checkbox_tow_axis)
        self.checkbox_turbine_axis.clicked.connect(
            self.on_checkbox_turbine_axis
        )
        self.checkbox_y_axis.clicked.connect(self.on_checkbox_y_axis)
        self.checkbox_z_axis.clicked.connect(self.on_checkbox_z_axis)

    def on_tbutton_wdir(self):
        self.wdir = QFileDialog.getExistingDirectory()
        if self.wdir:
            self.line_edit_wdir.setText(self.wdir)
        self.wdir = str(self.line_edit_wdir.text())
        self.settings["Last working directory"] = self.wdir
        self.import_test_plan()
        self.read_turbine_properties()
        self.read_vectrino_properties()
        self.read_fbg_properties()
        self.read_odisi_properties()

    def on_tab_change(self):
        tabindex = self.ui.tabWidgetMode.currentIndex()
        tabitem = self.ui.tabWidgetMode.tabText(tabindex)
        section = str(self.ui.comboBox_testPlanSection.currentText())
        if tabitem == "Test Plan" and str(section).lower() == "top level":
            self.ui.actionStart.setDisabled(True)
        else:
            self.ui.actionStart.setEnabled(True)
        if tabitem == "Processing":
            savedir = os.path.join(self.wdir, "Data", "Raw", "Shakedown")
            runsdone = sorted([int(n) for n in os.listdir(savedir)])
            runsdone = [str(n) for n in runsdone]
            self.ui.comboBox_process_nrun.clear()
            self.ui.comboBox_process_nrun.addItems(runsdone)

    def on_home_tow(self):
        acsc.runBuffer(self.hc, 2)

    def on_home_turbine(self):
        acsc.runBuffer(self.hc, 8)

    def on_home_y(self):
        acsc.runBuffer(self.hc, 12)

    def on_home_z(self):
        acsc.runBuffer(self.hc, 11)

    def on_open_section_folder(self):
        section = str(self.ui.comboBox_testPlanSection.currentText())
        subdir = os.path.join(self.wdir, "Data", "Raw", section)
        try:
            os.startfile(subdir)
        except WindowsError:
            os.makedirs(subdir)
            os.startfile(subdir)

    def on_open_shakedown(self):
        subdir = os.path.join(self.wdir, "Data", "Raw", "Shakedown")
        try:
            os.startfile(subdir)
        except WindowsError:
            os.makedirs(subdir)
            os.startfile(subdir)

    def on_section_change(self):
        section = str(self.ui.comboBox_testPlanSection.currentText())
        if str(section).lower() == "top level":
            self.ui.actionStart.setDisabled(True)
            self.update_sections_done()
        else:
            self.ui.actionStart.setEnabled(True)
        if section in self.test_plan:
            self.test_plan_into_table()

    def add_labels_to_statusbar(self):
        self.label_acs_connect = QLabel()
        self.ui.statusbar.addWidget(self.label_acs_connect)
        self.label_timer = QLabel()
        self.label_timer.setText("Time since last run: ")
        self.ui.statusbar.addWidget(self.label_timer)
        self.label_vecstatus = QLabel()
        self.label_vecstatus.setText("Vectrino disconnected ")
        self.ui.statusbar.addWidget(self.label_vecstatus)
        self.label_runstatus = QLabel()
        self.label_runstatus.setText("Not running ")
        self.ui.statusbar.addWidget(self.label_runstatus)

    def connect_to_controller(self):
        try:
            self.hc = acsc.openCommEthernetTCP()
        except acsc.AcscError:
            print("Cannot connect to ACS controller")
            print("Attempting to connect to simulator")
            self.label_acs_connect.setText(" Not connected to ACS controller ")
            self.hc = acsc.openCommDirect()
            if self.hc == acsc.INVALID:
                print("Cannot connect to simulator")
            else:
                print("Connected to simulator")
                self.label_acs_connect.setText(
                    " Connected to SPiiPlus simulator "
                )
        else:
            self.label_acs_connect.setText(" Connected to ACS controller ")

    def initialize_plots(self):
        # Torque trans plot
        self.curve_torque_trans = guiqwt.curve.CurveItem()
        self.plot_torque = self.ui.plotTorque.get_plot()
        self.plot_torque.add_item(self.curve_torque_trans)
        # Torque arm plot
        self.curve_torque_arm = guiqwt.curve.CurveItem()
        self.curve_torque_arm.setPen(QPen(QtCore.Qt.red, 1))
        self.plot_torque.add_item(self.curve_torque_arm)
        # Drag plot
        self.curve_drag = guiqwt.curve.CurveItem()
        self.plot_drag = self.ui.plotDrag.get_plot()
        self.plot_drag.add_item(self.curve_drag)
        # Drag left plot
        self.curve_drag_left = guiqwt.curve.CurveItem()
        self.curve_drag_left.setPen(QPen(QtCore.Qt.darkGreen, 1))
        self.plot_drag_left = self.ui.plotDragL.get_plot()
        self.plot_drag_left.add_item(self.curve_drag_left)
        # Drag right plot
        self.curve_drag_right = guiqwt.curve.CurveItem()
        self.curve_drag_right.setPen(QPen(QtCore.Qt.red, 1))
        self.plot_drag_right = self.ui.plotDragR.get_plot()
        self.plot_drag_right.add_item(self.curve_drag_right)
        # NI turbine RPM plot
        self.curve_rpm_ni = guiqwt.curve.CurveItem()
        self.plot_rpm_ni = self.ui.plotRPM_ni.get_plot()
        self.plot_rpm_ni.add_item(self.curve_rpm_ni)
        # Vectrino u plot
        self.curve_vecu = guiqwt.curve.CurveItem()
        self.plot_vecu = self.ui.plotVecU.get_plot()
        self.plot_vecu.add_item(self.curve_vecu)
        # Vectrino v plot
        self.curve_vecv = guiqwt.curve.CurveItem()
        self.plot_vecv = self.ui.plotVecV.get_plot()
        self.plot_vecv.add_item(self.curve_vecv)
        # Vectrino w plot
        self.curve_vecw = guiqwt.curve.CurveItem()
        self.plot_vecw = self.ui.plotVecW.get_plot()
        self.plot_vecw.add_item(self.curve_vecw)
        # Vectrino correlation plot
        self.curve_vec_corr = guiqwt.curve.CurveItem()
        self.plot_vec_corr = self.ui.plotVecCorr.get_plot()
        self.plot_vec_corr.add_item(self.curve_vec_corr)
        # Vectrino SNR plot
        self.curve_vec_snr = guiqwt.curve.CurveItem()
        self.plot_vec_snr = self.ui.plotVecSNR.get_plot()
        self.plot_vec_snr.add_item(self.curve_vec_snr)
        # ACS carriage speed plot
        self.curve_acs_carvel = guiqwt.curve.CurveItem()
        self.plot_acs_carvel = self.ui.plotTowSpeed.get_plot()
        self.plot_acs_carvel.add_item(self.curve_acs_carvel)
        # ACS turbine RPM plot
        self.curve_acs_rpm = guiqwt.curve.CurveItem()
        self.plot_acs_rpm = self.ui.plotRPM_acs.get_plot()
        self.plot_acs_rpm.add_item(self.curve_acs_rpm)
        # Make list of FBG plots
        self.fbg_plot_list = [
            self.ui.plot_FBG_1.get_plot(),
            self.ui.plot_FBG_2.get_plot(),
            self.ui.plot_FBG_3.get_plot(),
            self.ui.plot_FBG_4.get_plot(),
            self.ui.plot_FBG_5.get_plot(),
        ]
        # Create list of FBG curves
        self.fbg_curves = []
        for n in range(len(self.fbg_properties)):
            self.fbg_curves.append(guiqwt.curve.CurveItem())
            if n > 4:
                self.fbg_curves[n].setPen(QPen(QtCore.Qt.blue, 1))
        # Iterate through FBG curves list and add curves to plots
        for n, curve in enumerate(self.fbg_curves):
            n = n % 5
            self.fbg_plot_list[n].add_item(curve)
		# ODiSI Plot
		# self.curve_odisi = guiqwt.curve.CurveItem()
  #       self.plot_odisi = self.ui.plotODiSI.get_plot()
  #       self.plot_odisi.add_item(self.curve_odisi)
		# Lateral force left plot
        self.curve_LF_left = guiqwt.curve.CurveItem()
        self.curve_LF_left.setPen(QtGui.QPen(QtCore.Qt.darkGreen, 1))
        self.plot_LF = self.ui.plotLF.get_plot()
        self.plot_LF.add_item(self.curve_LF_left)
        # Lateral force right plot
        self.curve_LF_right = guiqwt.curve.CurveItem()
        self.curve_LF_right.setPen(QtGui.QPen(QtCore.Qt.red, 1))
        self.plot_LF.add_item(self.curve_LF_right)

    def on_start(self):
        """Start whatever is visible in the tab widget."""
        self.abort = False
        if self.ui.actionStart.isChecked():
            self.ui.actionStart.setIcon(QIcon(":icons/pause.png"))
            self.ui.actionStart.setToolTip("Stop after current run")
            self.ui.actionMonitor_NI.setChecked(False)
            self.ui.actionMonitor_Vectrino.setChecked(False)
            self.ui.actionMonitor_ODiSI.setChecked(False)
            self.ui.actionMonitor_LF.setChecked(False)
            self.ui.toolBar_DAQ.setDisabled(True)
            self.ui.toolBar_directory.setDisabled(True)
            self.ui.tabWidgetMode.setDisabled(True)
            if self.ui.tabTestPlan.isVisible():
                """Continue working on test plan"""
                section = str(self.ui.comboBox_testPlanSection.currentText())
                self.section = section
                if section.lower() != "top level":
                    self.do_test_plan()
            elif self.ui.tabSingleRun.isVisible():
                self.section = "Shakedown"
                self.do_shakedown()
            elif self.ui.tabProcessing.isVisible():
                """Process a run"""
        else:
            """Stop after current run completes"""
            self.ui.actionStart.setIcon(QIcon(":icons/play.png"))
            self.ui.toolBar_DAQ.setEnabled(True)
            self.ui.toolBar_directory.setEnabled(True)
            self.ui.tabWidgetMode.setEnabled(True)

    def on_abort(self):
        """Abort current run and don't save data, but ask whether or not to
        delete folder created."""
        self.abort = True
        self.monitorni = False
        self.monitoracs = False
        self.monitorvec = False
        self.monitorfbg = False
        self.monitorodisi = False

        if self.ui.actionStart.isChecked():
            self.ui.actionStart.setChecked(False)
            print("Aborting current run")
            text = str(self.label_runstatus.text())
            self.label_runstatus.setText(text[:-13] + " aborted ")
        if self.ui.actionMonitor_ACS.isChecked():
            self.ui.actionMonitor_ACS.setChecked(False)
            self.acsthread.stop()
        if self.ui.actionMonitor_NI.isChecked():
            self.ui.actionMonitor_NI.setChecked(False)
            self.daqthread.stopdaq()
        if self.ui.actionMonitor_Vectrino.isChecked():
            self.ui.actionMonitor_Vectrino.setChecked(False)
            self.vecthread.stop()
        if self.ui.actionMonitor_ODiSI.isChecked():
        	self.ui.actionMonitor_ODiSI.setChecked(False)
        	self.odisithread.stop()
        if self.ui.actionMonitor_LF.isChecked():
        	self.ui.actionMonitor_LF.setChecked(False)
        self.ui.actionStart.setIcon(QIcon(":icons/play.png"))
        self.ui.toolBar_DAQ.setEnabled(True)
        self.ui.toolBar_directory.setEnabled(True)
        self.ui.tabWidgetMode.setEnabled(True)
        try:
            if self.turbinetow.isRunning():
                self.turbinetow.abort()
        except AttributeError:
            pass
        try:
            if self.tarerun.isRunning():
                self.tarerun.abort()
        except AttributeError:
            pass
        self.run_in_progress = False

    def auto_abort(self):
        """Abort run, don't save data, and automatically delete any files
        or folders generated. Also will move turbine and tow axes back
        to zero."""
        self.abort = True
        self.monitorni = False
        self.monitoracs = False
        self.monitorvec = False
        self.monitorfbg = False
        self.monitorodisi = False
        print("Automatically aborting current run")
        text = str(self.label_runstatus.text())
        self.label_runstatus.setText(text[:-13] + " autoaborted ")
        self.turbinetow.autoabort()
        self.run_in_progress = False

    def on_badvecdata(self):
        print("Bad Vectrino data detected")
        if abort_on_bad_vecdata:
            self.auto_abort()

    def do_shakedown(self):
        """Executes a single shakedown run."""
        U = self.ui.doubleSpinBox_singleRun_U.value()
        tsr = self.ui.doubleSpinBox_singleRun_tsr.value()
        radius = self.ui.doubleSpinBox_turbineRadius.value()
        height = self.ui.doubleSpinBox_turbineHeight.value()
        self.turbine_properties["shakedown"] = {}
        self.turbine_properties["shakedown"]["radius"] = radius
        self.turbine_properties["shakedown"]["height"] = height
        y_R = self.ui.doubleSpinBox_singleRun_y_R.value()
        z_H = self.ui.doubleSpinBox_singleRun_z_H.value()
        vectrino = self.ui.checkBox_singleRunVectrino.isChecked()
        fbg = self.ui.checkBox_singleRunFBG.isChecked()
        odisi = self.ui.checkBox_singleRunODiSI.isChecked()
        self.savedir = os.path.join(self.wdir, "Data", "Raw", "Shakedown")
        if not os.path.isdir(self.savedir):
            os.makedirs(self.savedir)
        runsdone = os.listdir(self.savedir)
        if len(runsdone) == 0:
            self.currentrun = 0
        else:
            self.currentrun = np.max([int(run) for run in runsdone]) + 1
        self.currentname = "Shakedown run " + str(self.currentrun)
        self.label_runstatus.setText(self.currentname + " in progress ")
        self.savesubdir = os.path.join(self.savedir, str(self.currentrun))
        os.mkdir(self.savesubdir)
<<<<<<< HEAD
        self.do_turbine_tow(U, tsr, y_R, z_H, turbine="shakedown",
                            vectrino=vectrino, fbg=fbg, odisi=odisi)
=======
        self.do_turbine_tow(
            U, tsr, y_R, z_H, turbine="shakedown", vectrino=vectrino, fbg=fbg
        )
>>>>>>> 3f7e7cac

    def do_test_plan(self):
        """Continue test plan"""
        section = str(self.ui.comboBox_testPlanSection.currentText())
        self.section = section
        if not self.is_section_done(section):
            print("Continuing", section)
            # Find next run to do by looking in the Done? column
            nruns = self.ui.tableWidgetTestPlan.rowCount()
            donecol = self.ui.tableWidgetTestPlan.columnCount() - 1
            for n in range(nruns):
                doneval = self.ui.tableWidgetTestPlan.item(n, donecol).text()
                if doneval == "No":
                    nextrun = int(
                        float(self.ui.tableWidgetTestPlan.item(n, 0).text())
                    )
                    break
            print("Starting run", str(nextrun))
            self.savedir = os.path.join(self.wdir, "Data", "Raw", section)
            self.currentrun = nextrun
            self.currentname = section + " run " + str(nextrun)
            self.label_runstatus.setText(self.currentname + " in progress ")
            if not os.path.isdir(self.savedir):
                os.makedirs(self.savedir)
            self.savesubdir = os.path.join(self.savedir, str(nextrun))
            try:
                os.mkdir(self.savesubdir)
            except WindowsError:
                print("Save subdirectory already exists")
                print("Files will be overwritten")
            # Get parameters from test plan
            run_props = self.test_plan[section]
            run_props = run_props[run_props.run == nextrun].iloc[0]
            if "tare" in section.lower() and "drag" in section.lower():
                self.do_tare_drag_tow(run_props.tow_speed)
            elif "tare" in section.lower() and "torque" in section.lower():
                rpm = run_props.rpm
                revs = run_props.revs
                dur = revs / rpm * 60
                self.do_tare_torque_run(rpm, dur)
            elif "strut" in section.lower() and "torque" in section.lower():
                if "turbine" in run_props:
                    turbine = run_props.turbine
                else:
                    turbine = self.turbine_properties.keys()[0]
                ref_speed = run_props.ref_speed
                tsr = run_props.tsr
                radius = self.turbine_properties[turbine]["radius"]
                revs = run_props.revs
                self.do_strut_torque_run(ref_speed, tsr, radius, revs)
            else:
                # Do turbine tow
                U = run_props.tow_speed
                tsr = run_props.tsr
                if "turbine" in run_props:
                    turbine = run_props["turbine"]
                else:
                    turbine = self.turbine_properties.keys()[0]
                if "vectrino" in run_props:
                    vectrino = run_props.vectrino
                else:
                    vectrino = True
                if vectrino:
                    y_R = run_props["y/R"]
                    z_H = run_props["z/H"]
                else:
                    y_R = z_H = None
                try:
                    fbg = run_props["fbg"]
                except KeyError:
                    fbg = False
                try:
                    odisi = run_props["odisi"]
                except KeyError:
                    odisi = False
                settling = "settling" in section.lower()
<<<<<<< HEAD
                self.do_turbine_tow(U, tsr, y_R, z_H, vectrino=vectrino,
                                    turbine=turbine, fbg=fbg, odisi=odisi, settling=settling)
=======
                self.do_turbine_tow(
                    U,
                    tsr,
                    y_R,
                    z_H,
                    vectrino=vectrino,
                    turbine=turbine,
                    fbg=fbg,
                    settling=settling,
                )
>>>>>>> 3f7e7cac
        else:
            print("'{}' is done".format(section))
            self.ui.actionStart.trigger()

<<<<<<< HEAD
    def do_turbine_tow(self, U, tsr, y_R, z_H, turbine="RVAT",
                       vectrino=True, fbg=False, odisi=False, settling=False):
=======
    def do_turbine_tow(
        self,
        U,
        tsr,
        y_R,
        z_H,
        turbine="RVAT",
        vectrino=True,
        fbg=False,
        settling=False,
    ):
>>>>>>> 3f7e7cac
        """Executes a single turbine tow."""
        if acsc.getMotorState(self.hc, 5)["enabled"]:
            self.abort = False
            vecsavepath = os.path.join(self.savesubdir, "vecdata")
            turbine_properties = self.turbine_properties[turbine]
<<<<<<< HEAD
            self.turbinetow = runtypes.TurbineTow(self.hc, U, tsr, y_R, z_H,
                    nidaq=True, vectrino=vectrino, vecsavepath=vecsavepath,
                    turbine_properties=turbine_properties, fbg=fbg,
                    fbg_properties=self.fbg_properties, odisi=odisi,
                    odisi_properties=self.odisi_properties,
                    settling=settling, vec_salinity=self.vec_salinity)
=======
            self.turbinetow = runtypes.TurbineTow(
                self.hc,
                U,
                tsr,
                y_R,
                z_H,
                nidaq=True,
                vectrino=vectrino,
                vecsavepath=vecsavepath,
                turbine_properties=turbine_properties,
                fbg=fbg,
                fbg_properties=self.fbg_properties,
                settling=settling,
                vec_salinity=self.vec_salinity,
            )
>>>>>>> 3f7e7cac
            self.turbinetow.towfinished.connect(self.on_tow_finished)
            self.turbinetow.metadata["Name"] = self.currentname
            self.turbinetow.metadata["Turbine"] = turbine_properties
            self.turbinetow.metadata["Turbine"]["name"] = turbine
            self.acsdata = self.turbinetow.acsdaqthread.data
            self.nidata = self.turbinetow.daqthread.data
            if vectrino:
                self.vecdata = self.turbinetow.vec.data
            if fbg:
                self.fbgdata = self.turbinetow.fbgdata
                self.fbgs = self.turbinetow.fbgthread.interr.sensors
            # if odisi:
            #     self.odisidata = self.turbinetow.odisidata
            self.run_in_progress = True
            self.monitoracs = True
            self.monitorni = True
            self.monitorvec = vectrino
            self.monitorfbg = fbg
            self.monitorodisi = odisi
            self.turbinetow.start()
        else:
            print("Cannot start turbine tow because axis is disabled")
            text = str(self.label_runstatus.text()).split()
            text = " ".join(text[:3])
            self.label_runstatus.setText(text + " cannot start ")
            self.ui.actionStart.trigger()
            msg = "Run cannot start because the tow axis is disabled."
            QMessageBox.information(self, "Cannot Start", msg)

    def do_tare_drag_tow(self, U):
        """Executes a single tare drag run"""
        self.tarerun = runtypes.TareDragRun(self.hc, U)
        self.tarerun.runfinished.connect(self.on_tare_run_finished)
        self.tarerun.metadata["Name"] = self.currentname
        self.acsdata = self.tarerun.acsdata
        self.nidata = self.tarerun.nidata
        self.monitorni = True
        self.monitoracs = True
        self.monitorvec = False
        self.monitorodisi = False
        self.run_in_progress = True
        self.tarerun.start()

    def do_tare_torque_run(self, rpm, dur):
        """Executes a single tare torque run"""
        self.tarerun = runtypes.TareTorqueRun(self.hc, rpm, dur)
        self.tarerun.runfinished.connect(self.on_tare_run_finished)
        self.tarerun.metadata["Name"] = self.currentname
        self.acsdata = self.tarerun.acsdata
        self.nidata = self.tarerun.nidata
        self.monitorni = True
        self.monitoracs = True
        self.monitorodisi = True
        self.monitorvec = False
        self.run_in_progress = True
        self.tarerun.start()

    def do_strut_torque_run(self, ref_speed, tsr, radius, revs):
        """Executes a single strut torque run."""
        self.tarerun = runtypes.StrutTorqueRun(
            self.hc, ref_speed, tsr, radius, revs
        )
        self.tarerun.runfinished.connect(self.on_tare_run_finished)
        self.tarerun.metadata["Name"] = self.currentname
        self.acsdata = self.tarerun.acsdata
        self.nidata = self.tarerun.nidata
        self.monitorni = True
        self.monitoracs = True
        self.monitorvec = False
        self.monitorodisi = False
        self.run_in_progress = True
        self.tarerun.start()

    def on_tare_run_finished(self):
        """
        Once a tare run is complete, saves data if necessary and updates
        the test plan table widget.
        """
        # Reset time of last run
        self.run_in_progress = False
        self.monitoracs = False
        self.monitorni = False
        self.monitorfbg = False
        self.monitorodisi = False
        self.time_last_run = time.time()
        # Save data from the run that just finished
        savedir = self.savesubdir
        if not self.tarerun.aborted:
            nidata = dict(self.nidata)
            if "turbine_rpm" in nidata:
                del nidata["turbine_rpm"]
            self.save_raw_data(savedir, "acsdata.h5", self.acsdata)
            self.save_raw_data(savedir, "nidata.h5", nidata)
            with open(os.path.join(savedir, "metadata.json"), "w") as fn:
                json.dump(self.tarerun.metadata, fn, indent=4, default=str)
            text = str(self.label_runstatus.text())
            if "in progress" in text:
                self.label_runstatus.setText(text[:-13] + " saved ")
            print("Saved")
        elif self.tarerun.aborted:
            quit_msg = "Delete files from aborted run?"
            reply = QMessageBox.question(
                self, "Run Aborted", quit_msg, QMessageBox.Yes, QMessageBox.No
            )
            if reply == QMessageBox.Yes:
                shutil.rmtree(self.savesubdir)
        # Update test plan table
        self.test_plan_into_table()
        # If executing a test plan start a single shot timer for next run
        if self.ui.tabTestPlan.isVisible():
            if self.ui.actionStart.isChecked():
                # Move y and z axes to next location if applicable?
                try:
                    U = self.tarerun.U
                except AttributeError:
                    U = None
                if U == None:
                    if (
                        "strut" in self.section.lower()
                        and "torque" in self.section.lower()
                    ):
                        idlesec = 30
                    else:
                        idlesec = 5
                elif U <= 0.6:
                    idlesec = 30
                elif U <= 1.0:
                    idlesec = 60
                elif U <= 1.1:
                    idlesec = 90
                else:
                    idlesec = 120
                print("Waiting " + str(idlesec) + " seconds until next run")
                QtCore.QTimer.singleShot(idlesec * 1000, self.on_idletimer)
                # Scroll test plan so completed run is in view
                try:
                    i = int(self.currentrun) + 1
                    cr = self.ui.tableWidgetTestPlan.item(i, 0)
                    self.ui.tableWidgetTestPlan.scrollToItem(cr)
                except:
                    pass
        else:
            self.ui.actionStart.setChecked(False)
            self.on_start()
        self.nidata = {}
        self.acsdata = {}

    def on_tow_finished(self):
        """Current tow complete."""
        # Reset time of last run
        self.run_in_progress = False
        self.monitoracs = False
        self.monitorni = False
        self.monitorvec = False
        self.monitorfbg = False
        self.monitorodisi = False
        self.time_last_run = time.time()
        # Save data from the run that just finished
        savedir = self.savesubdir
        if not self.turbinetow.aborted and not self.turbinetow.autoaborted:
            # Create directory and save the data inside
            print("Saving to " + savedir)
            nidata = dict(self.nidata)
            if "turbine_rpm" in nidata:
                del nidata["turbine_rpm"]
            self.save_raw_data(savedir, "acsdata.h5", self.acsdata)
            self.save_raw_data(savedir, "nidata.h5", nidata)
            if self.turbinetow.vectrino:
                self.save_raw_data(savedir, "vecdata.h5", self.vecdata)
            if self.turbinetow.fbg:
                self.save_raw_data(savedir, "fbgdata.h5", self.fbgdata)
            # if self.turbinetow.odisi:
            #     self.save_raw_data(savedir, "odisidata.h5", self.odisidata)
            with open(os.path.join(savedir, "metadata.json"), "w") as fn:
                json.dump(self.turbinetow.metadata, fn, indent=4, default=str)
            text = str(self.label_runstatus.text())
            if "in progress" in text:
                self.label_runstatus.setText(text[:-13] + " saved ")
            print("Saved")
            if self.autoprocess:
                section = self.section
                nrun = str(self.currentrun)
                print("Autoprocessing", section, "run", nrun)
                pycmd = (
                    "from Modules import processing; "
                    + "print(processing.process_run('{}',{}))".format(
                        section, nrun
                    )
                )
                cmdlist = ["cd", "/D", self.wdir, "&", "python", "-c", pycmd]
                subprocess.call(cmdlist, shell=True)
        elif self.turbinetow.aborted:
            quit_msg = "Delete files from aborted run?"
            reply = QMessageBox.question(
                self, "Run Aborted", quit_msg, QMessageBox.Yes, QMessageBox.No
            )
            if reply == QMessageBox.Yes:
                shutil.rmtree(self.savesubdir)
        elif self.turbinetow.autoaborted:
            print("Deleting files from aborted run")
            shutil.rmtree(self.savesubdir)
        # Update test plan table
        self.test_plan_into_table()
        # If executing a test plan start a single shot timer for next run
        if self.ui.tabTestPlan.isVisible():
            if self.ui.actionStart.isChecked():
                if self.turbinetow.autoaborted or self.turbinetow.settling:
                    idlesec = 5
                else:
                    tow_speed = self.turbinetow.U
                    stpath = os.path.join(
                        self.wdir, "Config", "settling_times.csv"
                    )
                    stdf = pd.read_csv(stpath)
                    f_interp = scipy.interpolate.interp1d(
                        stdf.tow_speed, stdf.settling_time
                    )
                    idlesec = f_interp(tow_speed)
                print("Waiting " + str(idlesec) + " seconds until next run")
                QtCore.QTimer.singleShot(idlesec * 1000, self.on_idletimer)
                # Scroll test plan so completed run is in view
                try:
                    i = int(self.currentrun) + 1
                    cr = self.ui.tableWidgetTestPlan.item(i, 0)
                    self.ui.tableWidgetTestPlan.scrollToItem(cr)
                except:
                    pass
        else:
            if not self.abort:
                self.ui.actionStart.trigger()
        self.vecdata = {}
        self.nidata = {}
        self.acsdata = {}
        self.fbgdata = {}
        # self.odisidata = {}

    def on_idletimer(self):
        if self.ui.actionStart.isChecked():
            self.do_test_plan()

    def on_monitor_acs(self):
        if self.ui.actionMonitor_ACS.isChecked():
            self.acsthread = daqtasks.AcsDaqThread(
                self.hc, makeprg=True, sample_rate=1000, bufflen=100
            )
            self.acsdata = self.acsthread.data
            self.acsthread.start()
            self.monitoracs = True
        else:
            self.acsthread.stop()
            self.monitoracs = False

    def on_monitor_ni(self):
        if self.ui.actionMonitor_NI.isChecked():
            self.daqthread = daqtasks.NiDaqThread(usetrigger=False)
            self.nidata = self.daqthread.data
            self.daqthread.start()
            self.monitorni = True
        else:
            self.daqthread.clear()
            self.monitorni = False

    def on_monitor_vec(self):
        if self.ui.actionMonitor_Vectrino.isChecked():
            self.vecthread = vectasks.VectrinoThread(
                usetrigger=False,
                maxvel=0.5,
                record=False,
                salinity=self.vec_salinity,
            )
            self.vecdata = self.vecthread.vecdata
            self.vecthread.start()
            self.monitorvec = True
        else:
            self.vecthread.stop()
            self.monitorvec = False
            self.label_vecstatus.setText(self.vecthread.vecstatus)

    def on_monitor_fbg(self):
        if self.ui.actionMonitor_FBG.isChecked():
            fbg_props = self.fbg_properties
            self.fbgthread = daqtasks.FbgDaqThread(fbg_props, usetrigger=False)
            self.fbgdata = self.fbgthread.data
            self.fbgs = self.fbgthread.interr.sensors
            self.fbgthread.start()
            self.monitorfbg = True
        else:
            self.fbgthread.stop()
            self.monitorfbg = False

    def on_monitor_ODiSI(self):
        if self.ui.actionMonitor_ODiSI.isChecked():
            odisi_props = self.odisi_properties
            self.odisithread = daqtasks.ODiSIDaqThread(odisi_props)
            # self.odisidata = self.odisithread.data
            self.odisithread.start()
            self.monitorodisi = True
        else:
            self.odisithread.stop()
            self.monitorodisi = False

    def on_checkbox_tow_axis(self):
        if self.checkbox_tow_axis.isChecked():
            acsc.enable(self.hc, 5)
        else:
            acsc.disable(self.hc, 5)

    def on_checkbox_turbine_axis(self):
        if self.checkbox_turbine_axis.isChecked():
            acsc.enable(self.hc, 4)
        else:
            acsc.disable(self.hc, 4)

    def on_checkbox_y_axis(self):
        if self.checkbox_y_axis.isChecked():
            acsc.enable(self.hc, 0)
        else:
            acsc.disable(self.hc, 0)

    def on_checkbox_z_axis(self):
        if self.checkbox_z_axis.isChecked():
            acsc.enable(self.hc, 1)
        else:
            acsc.disable(self.hc, 1)

    def on_timer(self):
        self.update_acs()
        self.time_since_last_run = time.time() - self.time_last_run
        self.label_timer.setText(
            "Time since last run: "
            + str(int(self.time_since_last_run))
            + " s "
        )

    def on_plot_timer(self):
        if self.monitoracs:
            self.update_plots_acs()
        if self.monitorvec:
            self.update_plots_vec()
            try:
                if not self.run_in_progress:
                    self.label_vecstatus.setText(self.vecthread.vecstatus)
                else:
                    self.label_vecstatus.setText(self.turbinetow.vecstatus)
            except AttributeError:
                pass
        if self.monitorni:
            self.update_plots_ni()
        if self.monitorfbg:
            self.update_plots_fbg()
        # if self.monitorodisi:
        #     self.update_plots_odisi()

    def on_process(self):
        section = str(self.ui.comboBox_process_section.currentText())
        nrun = str(self.ui.comboBox_process_nrun.currentText())
<<<<<<< HEAD
        print("Working on processing in {} on section {} run {}. ".format(self.wdir, section, nrun))
        subprocess.call(["cd", self.wdir, "&", "python",
                         self.wdir+"/processing.py", section, nrun], shell=True)
=======
        subprocess.call(
            [
                "cd",
                self.wdir,
                "&",
                "python",
                self.wdir + "/processing.py",
                section,
                nrun,
            ],
            shell=True,
        )
>>>>>>> 3f7e7cac

    def update_plots_acs(self):
        """Update the acs plots for carriage speed, rpm, and tsr"""
        t = self.acsdata["time"]
        self.curve_acs_carvel.set_data(t, self.acsdata["carriage_vel"])
        self.plot_acs_carvel.replot()
        self.curve_acs_rpm.set_data(t, self.acsdata["turbine_rpm"])
        self.plot_acs_rpm.replot()

    def update_plots_ni(self):
        t = self.nidata["time"]
        self.curve_drag_left.set_data(t, self.nidata["drag_left"])
        self.plot_drag_left.replot()
        self.curve_torque_trans.set_data(t, self.nidata["torque_trans"])
        self.curve_torque_arm.set_data(t, self.nidata["torque_arm"])
        self.plot_torque.replot()
        self.curve_drag_right.set_data(t, self.nidata["drag_right"])
        self.plot_drag_right.replot()
        if len(self.nidata["drag_left"]) == len(self.nidata["drag_right"]):
            self.curve_drag.set_data(
                t, self.nidata["drag_left"] + self.nidata["drag_right"]
            )
            self.plot_drag.replot()
        self.curve_rpm_ni.set_data(t, self.nidata["turbine_rpm"])
        self.plot_rpm_ni.replot()
        self.curve_LF_left.set_data(t, self.nidata["LF_left"])
        self.curve_LF_right.set_data(t, self.nidata["LF_right"])
        self.plot_LF.replot()
		
		

    def update_plots_vec(self):
        """This function updates the Vectrino plots."""
        t = self.vecdata["time"]
        if len(t) > 400 and len(t) < 600 and self.run_in_progress:
            if len(np.where(np.abs(self.vecdata["v"][:450]) > 0.5)[0]) > 50:
                self.badvecdata.emit()
        meancorr = self.vecdata["corr_u"]
        meansnr = self.vecdata["snr_u"]
        self.curve_vecu.set_data(t, self.vecdata["u"])
        self.plot_vecu.replot()
        self.curve_vecv.set_data(t, self.vecdata["v"])
        self.plot_vecv.replot()
        self.curve_vecw.set_data(t, self.vecdata["w"])
        self.plot_vecw.replot()
        self.curve_vec_corr.set_data(t, meancorr)
        self.plot_vec_corr.replot()
        self.curve_vec_snr.set_data(t, meansnr)
        self.plot_vec_snr.replot()

    def update_plots_fbg(self):
        """This function updates the FBG plots."""
        t = self.fbgdata["time"]
        for fbg, curve in zip(self.fbgs, self.fbg_curves):
            curve.set_data(t, self.fbgdata[fbg.name + "_strain"])
        for plot in self.fbg_plot_list:
            plot.replot()

    # def update_plots_odisi(self):
    #     """This function updates the ODiSI plots."""
    #     t = self.odisidata["time"]
    #     self.curve_odisi.set_data(t, self.odisidata[odisi.name + "_strain"])
    #     self.plot_odisi.replot()

    def update_acs(self):
        """This function updates all the non-time-critical
        ACS controller data"""
        self.checkbox_y_axis.setChecked(
            acsc.getMotorState(self.hc, 0)["enabled"]
        )
        self.checkbox_z_axis.setChecked(
            acsc.getMotorState(self.hc, 1)["enabled"]
        )
        self.checkbox_turbine_axis.setChecked(
            acsc.getMotorState(self.hc, 4)["enabled"]
        )
        self.checkbox_tow_axis.setChecked(
            acsc.getMotorState(self.hc, 5)["enabled"]
        )
        # Put this data into table widget
        try:
            hc_tow = acsc.readInteger(self.hc, acsc.NONE, "homeCounter_tow")
        except acsc.AcscError:
            hc_tow = 0
        try:
            hc_turbine = acsc.readInteger(
                self.hc, acsc.NONE, "homeCounter_AKD"
            )
        except acsc.AcscError:
            hc_turbine = 0
        try:
            hc_y = acsc.readInteger(self.hc, acsc.NONE, "homeCounter_y")
        except acsc.AcscError:
            hc_y = 0
        try:
            hc_z = acsc.readInteger(self.hc, acsc.NONE, "homeCounter_z")
        except acsc.AcscError:
            hc_z = 0
        self.ui.tableWidget_acs.item(0, 2).setText(str(hc_tow))
        self.ui.tableWidget_acs.item(1, 2).setText(str(hc_turbine))
        self.ui.tableWidget_acs.item(2, 2).setText(str(hc_y))
        self.ui.tableWidget_acs.item(3, 2).setText(str(hc_z))
        # Set reference position text
        self.ui.tableWidget_acs.item(0, 3).setText(
            str(acsc.getRPosition(self.hc, 5))
        )
        self.ui.tableWidget_acs.item(1, 3).setText(
            str(acsc.getRPosition(self.hc, 4))
        )
        self.ui.tableWidget_acs.item(2, 3).setText(
            str(acsc.getRPosition(self.hc, 0))
        )
        self.ui.tableWidget_acs.item(3, 3).setText(
            str(acsc.getRPosition(self.hc, 1))
        )
        # Set feedback position text
        self.ui.tableWidget_acs.item(0, 4).setText(
            str(acsc.getFPosition(self.hc, 5))
        )
        self.ui.tableWidget_acs.item(1, 4).setText(
            str(acsc.getFPosition(self.hc, 4))
        )
        self.ui.tableWidget_acs.item(2, 4).setText(
            str(acsc.getFPosition(self.hc, 0))
        )
        self.ui.tableWidget_acs.item(3, 4).setText(
            str(acsc.getFPosition(self.hc, 1))
        )
        # Set feedback velocity text
        self.ui.tableWidget_acs.item(0, 5).setText(
            str(acsc.getFVelocity(self.hc, 5))
        )
        self.ui.tableWidget_acs.item(1, 5).setText(
            str(acsc.getFVelocity(self.hc, 4))
        )
        self.ui.tableWidget_acs.item(2, 5).setText(
            str(acsc.getFVelocity(self.hc, 0))
        )
        self.ui.tableWidget_acs.item(3, 5).setText(
            str(acsc.getFVelocity(self.hc, 1))
        )

    def save_raw_data(self, savedir, fname, datadict, verbose=True):
        """Saves a dict of raw data in HDF5 format."""
        fpath = os.path.join(savedir, fname)
        if verbose:
            print("Saving {} to {}".format(fname, savedir))
        if not os.path.isdir(savedir):
            os.makedirs(savedir)
        ts.savehdf(fpath, datadict)

    def closeEvent(self, event):
        self.settings["Last window location"] = [
            self.pos().x(),
            self.pos().y(),
        ]
        self.settings[
            "Last section index"
        ] = self.ui.comboBox_testPlanSection.currentIndex()
        self.settings["Last tab index"] = self.ui.tabWidgetMode.currentIndex()
        self.settings["Last PC name"] = self.pcid
        self.settings["Last size"] = (
            self.size().height(),
            self.size().width(),
        )
        self.settings["FBG visible"] = self.ui.dockWidget_FBG.isVisible()
<<<<<<< HEAD
        self.settings["ODiSI visible"] = self.ui.dockWidget_ODiSI.isVisible()
        self.settings["Lateral forces visible"] = self.ui.dockWidget_LF.isVisible()
        self.settings["Vectrino visible"] = self.ui.dockWidgetVectrino.isVisible()
        self.settings["Shakedown tow speed"] = self.ui.doubleSpinBox_singleRun_U.value()
        self.settings["Shakedown radius"] = self.ui.doubleSpinBox_turbineRadius.value()
        self.settings["Shakedown height"] = self.ui.doubleSpinBox_turbineHeight.value()
        self.settings["Shakedown TSR"] = self.ui.doubleSpinBox_singleRun_tsr.value()
        self.settings["Shakedown y/R"] = self.ui.doubleSpinBox_singleRun_y_R.value()
        self.settings["Shakedown z/H"] = self.ui.doubleSpinBox_singleRun_z_H.value()
        self.settings["Shakedown Vectrino"] = self.ui.checkBox_singleRunVectrino.isChecked()
        self.settings["Shakedown FBG"] = self.ui.checkBox_singleRunFBG.isChecked()
        self.settings["Shakedown ODiSI"] = self.ui.checkBox_singleRunODiSI.isChecked()
        self.settings["Shakedown lateral forces"] = self.ui.checkBox_singleRunLF.isChecked()
=======
        self.settings[
            "Vectrino visible"
        ] = self.ui.dockWidgetVectrino.isVisible()
        self.settings[
            "Shakedown tow speed"
        ] = self.ui.doubleSpinBox_singleRun_U.value()
        self.settings[
            "Shakedown radius"
        ] = self.ui.doubleSpinBox_turbineRadius.value()
        self.settings[
            "Shakedown height"
        ] = self.ui.doubleSpinBox_turbineHeight.value()
        self.settings[
            "Shakedown TSR"
        ] = self.ui.doubleSpinBox_singleRun_tsr.value()
        self.settings[
            "Shakedown y/R"
        ] = self.ui.doubleSpinBox_singleRun_y_R.value()
        self.settings[
            "Shakedown z/H"
        ] = self.ui.doubleSpinBox_singleRun_z_H.value()
        self.settings[
            "Shakedown Vectrino"
        ] = self.ui.checkBox_singleRunVectrino.isChecked()
        self.settings[
            "Shakedown FBG"
        ] = self.ui.checkBox_singleRunFBG.isChecked()
>>>>>>> 3f7e7cac
        if not os.path.isdir("settings"):
            os.mkdir("settings")
        with open("settings/settings.json", "w") as fn:
            json.dump(self.settings, fn, indent=4, default=str)
        acsc.closeComm(self.hc)
        if self.monitorni and not self.run_in_progress:
            self.daqthread.clear()
        if self.monitorvec and not self.run_in_progress:
            self.vecthread.stop()
        if self.monitorfbg and not self.run_in_progress:
            self.fbgthread.stop()
        if self.monitorodisi and not self.run_in_progress:
            self.odisithread.stop()


def main():
    import sys

    app = QApplication(sys.argv)
    w = MainWindow()
    w.show()
    sys.exit(app.exec_())


if __name__ == "__main__":
    main()<|MERGE_RESOLUTION|>--- conflicted
+++ resolved
@@ -110,10 +110,14 @@
         else:
             self.ui.dockWidget_ODiSI.close()
             self.ui.actionODiSI.setChecked(False)
-		# Remember Lateral Force dock widget visibility from last session
+        # Remember Lateral Force dock widget visibility from last session
         if "Lateral forces visible" in self.settings:
-            self.ui.dockWidget_LF.setVisible(self.settings["Lateral forces visible"])
-            self.ui.actionLF.setChecked(self.settings["Lateral forces visible"])
+            self.ui.dockWidget_LF.setVisible(
+                self.settings["Lateral forces visible"]
+            )
+            self.ui.actionLF.setChecked(
+                self.settings["Lateral forces visible"]
+            )
         else:
             self.ui.dockWidget_LF.close()
             self.ui.actionLF.setChecked(False)
@@ -185,8 +189,6 @@
         if "Shakedown lateral forces" in self.settings:
             val = self.settings["Shakedown lateral forces"]
             self.ui.checkBox_singleRunLF.setChecked(val)
-	
-
 
     def read_turbine_properties(self):
         """Reads turbine properties from `Config/turbine_properties.json` in
@@ -597,11 +599,11 @@
         for n, curve in enumerate(self.fbg_curves):
             n = n % 5
             self.fbg_plot_list[n].add_item(curve)
-		# ODiSI Plot
-		# self.curve_odisi = guiqwt.curve.CurveItem()
-  #       self.plot_odisi = self.ui.plotODiSI.get_plot()
-  #       self.plot_odisi.add_item(self.curve_odisi)
-		# Lateral force left plot
+        # ODiSI Plot
+        # self.curve_odisi = guiqwt.curve.CurveItem()
+        #       self.plot_odisi = self.ui.plotODiSI.get_plot()
+        #       self.plot_odisi.add_item(self.curve_odisi)
+        # Lateral force left plot
         self.curve_LF_left = guiqwt.curve.CurveItem()
         self.curve_LF_left.setPen(QtGui.QPen(QtCore.Qt.darkGreen, 1))
         self.plot_LF = self.ui.plotLF.get_plot()
@@ -667,10 +669,10 @@
             self.ui.actionMonitor_Vectrino.setChecked(False)
             self.vecthread.stop()
         if self.ui.actionMonitor_ODiSI.isChecked():
-        	self.ui.actionMonitor_ODiSI.setChecked(False)
-        	self.odisithread.stop()
+            self.ui.actionMonitor_ODiSI.setChecked(False)
+            self.odisithread.stop()
         if self.ui.actionMonitor_LF.isChecked():
-        	self.ui.actionMonitor_LF.setChecked(False)
+            self.ui.actionMonitor_LF.setChecked(False)
         self.ui.actionStart.setIcon(QIcon(":icons/play.png"))
         self.ui.toolBar_DAQ.setEnabled(True)
         self.ui.toolBar_directory.setEnabled(True)
@@ -734,14 +736,16 @@
         self.label_runstatus.setText(self.currentname + " in progress ")
         self.savesubdir = os.path.join(self.savedir, str(self.currentrun))
         os.mkdir(self.savesubdir)
-<<<<<<< HEAD
-        self.do_turbine_tow(U, tsr, y_R, z_H, turbine="shakedown",
-                            vectrino=vectrino, fbg=fbg, odisi=odisi)
-=======
         self.do_turbine_tow(
-            U, tsr, y_R, z_H, turbine="shakedown", vectrino=vectrino, fbg=fbg
-        )
->>>>>>> 3f7e7cac
+            U,
+            tsr,
+            y_R,
+            z_H,
+            turbine="shakedown",
+            vectrino=vectrino,
+            fbg=fbg,
+            odisi=odisi,
+        )
 
     def do_test_plan(self):
         """Continue test plan"""
@@ -818,10 +822,6 @@
                 except KeyError:
                     odisi = False
                 settling = "settling" in section.lower()
-<<<<<<< HEAD
-                self.do_turbine_tow(U, tsr, y_R, z_H, vectrino=vectrino,
-                                    turbine=turbine, fbg=fbg, odisi=odisi, settling=settling)
-=======
                 self.do_turbine_tow(
                     U,
                     tsr,
@@ -830,17 +830,13 @@
                     vectrino=vectrino,
                     turbine=turbine,
                     fbg=fbg,
+                    odisi=odisi,
                     settling=settling,
                 )
->>>>>>> 3f7e7cac
         else:
             print("'{}' is done".format(section))
             self.ui.actionStart.trigger()
 
-<<<<<<< HEAD
-    def do_turbine_tow(self, U, tsr, y_R, z_H, turbine="RVAT",
-                       vectrino=True, fbg=False, odisi=False, settling=False):
-=======
     def do_turbine_tow(
         self,
         U,
@@ -850,22 +846,14 @@
         turbine="RVAT",
         vectrino=True,
         fbg=False,
+        odisi=False,
         settling=False,
     ):
->>>>>>> 3f7e7cac
         """Executes a single turbine tow."""
         if acsc.getMotorState(self.hc, 5)["enabled"]:
             self.abort = False
             vecsavepath = os.path.join(self.savesubdir, "vecdata")
             turbine_properties = self.turbine_properties[turbine]
-<<<<<<< HEAD
-            self.turbinetow = runtypes.TurbineTow(self.hc, U, tsr, y_R, z_H,
-                    nidaq=True, vectrino=vectrino, vecsavepath=vecsavepath,
-                    turbine_properties=turbine_properties, fbg=fbg,
-                    fbg_properties=self.fbg_properties, odisi=odisi,
-                    odisi_properties=self.odisi_properties,
-                    settling=settling, vec_salinity=self.vec_salinity)
-=======
             self.turbinetow = runtypes.TurbineTow(
                 self.hc,
                 U,
@@ -878,10 +866,11 @@
                 turbine_properties=turbine_properties,
                 fbg=fbg,
                 fbg_properties=self.fbg_properties,
+                odisi=odisi,
+                odisi_properties=self.odisi_properties,
                 settling=settling,
                 vec_salinity=self.vec_salinity,
             )
->>>>>>> 3f7e7cac
             self.turbinetow.towfinished.connect(self.on_tow_finished)
             self.turbinetow.metadata["Name"] = self.currentname
             self.turbinetow.metadata["Turbine"] = turbine_properties
@@ -1238,11 +1227,11 @@
     def on_process(self):
         section = str(self.ui.comboBox_process_section.currentText())
         nrun = str(self.ui.comboBox_process_nrun.currentText())
-<<<<<<< HEAD
-        print("Working on processing in {} on section {} run {}. ".format(self.wdir, section, nrun))
-        subprocess.call(["cd", self.wdir, "&", "python",
-                         self.wdir+"/processing.py", section, nrun], shell=True)
-=======
+        print(
+            "Working on processing in {} on section {} run {}. ".format(
+                self.wdir, section, nrun
+            )
+        )
         subprocess.call(
             [
                 "cd",
@@ -1255,7 +1244,6 @@
             ],
             shell=True,
         )
->>>>>>> 3f7e7cac
 
     def update_plots_acs(self):
         """Update the acs plots for carriage speed, rpm, and tsr"""
@@ -1284,8 +1272,6 @@
         self.curve_LF_left.set_data(t, self.nidata["LF_left"])
         self.curve_LF_right.set_data(t, self.nidata["LF_right"])
         self.plot_LF.replot()
-		
-		
 
     def update_plots_vec(self):
         """This function updates the Vectrino plots."""
@@ -1422,21 +1408,16 @@
             self.size().width(),
         )
         self.settings["FBG visible"] = self.ui.dockWidget_FBG.isVisible()
-<<<<<<< HEAD
         self.settings["ODiSI visible"] = self.ui.dockWidget_ODiSI.isVisible()
-        self.settings["Lateral forces visible"] = self.ui.dockWidget_LF.isVisible()
-        self.settings["Vectrino visible"] = self.ui.dockWidgetVectrino.isVisible()
-        self.settings["Shakedown tow speed"] = self.ui.doubleSpinBox_singleRun_U.value()
-        self.settings["Shakedown radius"] = self.ui.doubleSpinBox_turbineRadius.value()
-        self.settings["Shakedown height"] = self.ui.doubleSpinBox_turbineHeight.value()
-        self.settings["Shakedown TSR"] = self.ui.doubleSpinBox_singleRun_tsr.value()
-        self.settings["Shakedown y/R"] = self.ui.doubleSpinBox_singleRun_y_R.value()
-        self.settings["Shakedown z/H"] = self.ui.doubleSpinBox_singleRun_z_H.value()
-        self.settings["Shakedown Vectrino"] = self.ui.checkBox_singleRunVectrino.isChecked()
-        self.settings["Shakedown FBG"] = self.ui.checkBox_singleRunFBG.isChecked()
-        self.settings["Shakedown ODiSI"] = self.ui.checkBox_singleRunODiSI.isChecked()
-        self.settings["Shakedown lateral forces"] = self.ui.checkBox_singleRunLF.isChecked()
-=======
+        self.settings[
+            "Lateral forces visible"
+        ] = self.ui.dockWidget_LF.isVisible()
+        self.settings[
+            "Shakedown ODiSI"
+        ] = self.ui.checkBox_singleRunODiSI.isChecked()
+        self.settings[
+            "Shakedown lateral forces"
+        ] = self.ui.checkBox_singleRunLF.isChecked()
         self.settings[
             "Vectrino visible"
         ] = self.ui.dockWidgetVectrino.isVisible()
@@ -1464,7 +1445,6 @@
         self.settings[
             "Shakedown FBG"
         ] = self.ui.checkBox_singleRunFBG.isChecked()
->>>>>>> 3f7e7cac
         if not os.path.isdir("settings"):
             os.mkdir("settings")
         with open("settings/settings.json", "w") as fn:
